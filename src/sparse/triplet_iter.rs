--- conflicted
+++ resolved
@@ -112,18 +112,6 @@
     where
         N: Num,
     {
-<<<<<<< HEAD
-        let mut row_counts = vec![I::zero(); self.rows() + 1];
-        for i in self.clone().into_row_inds() {
-            row_counts[i.index() + 1] += I::one();
-        }
-        let mut indptr = row_counts.clone();
-        // cum sum
-        for i in 1..=self.rows() {
-            // fix for warning E0502
-            let v = indptr[i - 1];
-            indptr[i] += v;
-=======
         self.into_cs(CompressedStorage::CSC)
     }
 
@@ -147,7 +135,6 @@
         for (v, (i, j)) in self.clone() {
             rc.push((i, j, v.clone()));
             nnz_max += 1;
->>>>>>> b19cd930
         }
 
         match storage {
