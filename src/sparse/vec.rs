--- conflicted
+++ resolved
@@ -686,11 +686,7 @@
         // Safe because we're taking a view into a vector that has
         // necessarily been checked
         let indptr = Array2 {
-<<<<<<< HEAD
-            data: [I::zero(), I::from_usize_unchecked(self.indices.len())],
-=======
-            data: [Iptr::zero(), Iptr::from_usize(self.indices.len())],
->>>>>>> 07d8857a
+            data: [Iptr::zero(), Iptr::from_usize_unchecked(self.indices.len())],
         };
         CsMatBase {
             storage: CSR,
@@ -707,11 +703,7 @@
         // Safe because we're taking a view into a vector that has
         // necessarily been checked
         let indptr = Array2 {
-<<<<<<< HEAD
-            data: [I::zero(), I::from_usize_unchecked(self.indices.len())],
-=======
-            data: [Iptr::zero(), Iptr::from_usize(self.indices.len())],
->>>>>>> 07d8857a
+            data: [Iptr::zero(), Iptr::from_usize_unchecked(self.indices.len())],
         };
         CsMatBase {
             storage: CSC,
